publishToMavenLocal.dependsOn jar

jar {
    /*from {
        (configurations.runtime).collect {
            it.isDirectory() ? it : zipTree(it)
        }
    }*/
    manifest {
        attributes 'Implementation-Title': 'chili-core',
                'Implementation-Version': project.version,
                'Main-Class': 'com.codingchili.core.Launcher'
    }
}

task sourcesJar(type: Jar) {
    classifier 'sources'
    from sourceSets.main.allSource
}

test {
    // if the tests needs more than this there's a memory leak.
    maxHeapSize = "512m"
    reports {
        junitXml.required = false
        html.required = true
    }
}

publishing {
    publications {
        maven(MavenPublication) {
            from components.java
            artifact tasks.sourcesJar
            artifact rootProject.tasks.javadocJar
        }
    }
}

dependencies {
<<<<<<< HEAD
    api('io.vertx:vertx-core:4.3.8')
    api('io.vertx:vertx-web:4.3.8')

    implementation('io.dropwizard.metrics:metrics-jvm:4.2.16')
    implementation('com.fasterxml.jackson.dataformat:jackson-dataformat-yaml:2.13.0')

    implementation('io.vertx:vertx-hazelcast:4.3.8')
    implementation('io.vertx:vertx-mongo-client:4.3.8')
    implementation('io.vertx:vertx-dropwizard-metrics:4.3.8')
=======
    api('io.vertx:vertx-core:4.3.3')
    api('io.vertx:vertx-web:4.3.3')

    implementation('io.dropwizard.metrics:metrics-jvm:4.2.12')
    implementation('com.fasterxml.jackson.dataformat:jackson-dataformat-yaml:2.13.2')

    implementation('io.vertx:vertx-hazelcast:4.3.3')
    implementation('io.vertx:vertx-mongo-client:4.3.3')
    implementation('io.vertx:vertx-dropwizard-metrics:4.3.3')
>>>>>>> f72690f2

    implementation('de.neuland-bfi:jade4j:1.3.2')
    implementation('de.mkammerer:argon2-jvm:2.11')
    implementation('org.fusesource.jansi:jansi:2.4.0')

<<<<<<< HEAD
    implementation('org.elasticsearch.client:elasticsearch-rest-high-level-client:7.17.9')
=======
    implementation('org.elasticsearch.client:elasticsearch-rest-high-level-client:7.17.6')
>>>>>>> f72690f2
    implementation('com.googlecode.cqengine:cqengine:3.6.0')

    /* keep these in sync with cqengine, used internally. */
    implementation('com.esotericsoftware:kryo:5.2.0')

    /* used to hide warnings about missing slf. */
    implementation('org.slf4j:slf4j-api:2.0.1')
    implementation('org.slf4j:slf4j-jdk14:2.0.0')
    implementation('org.apache.logging.log4j:log4j-to-slf4j:2.19.0')
    //implementation('org.slf4j:slf4j-simple:1.7.32')

<<<<<<< HEAD
    testImplementation 'io.vertx:vertx-unit:4.3.8'
=======
    testImplementation 'io.vertx:vertx-unit:4.3.3'
>>>>>>> f72690f2
    testImplementation 'junit:junit:4.13.2'
}
<|MERGE_RESOLUTION|>--- conflicted
+++ resolved
@@ -1,89 +1,69 @@
-publishToMavenLocal.dependsOn jar
-
-jar {
-    /*from {
-        (configurations.runtime).collect {
-            it.isDirectory() ? it : zipTree(it)
-        }
-    }*/
-    manifest {
-        attributes 'Implementation-Title': 'chili-core',
-                'Implementation-Version': project.version,
-                'Main-Class': 'com.codingchili.core.Launcher'
-    }
-}
-
-task sourcesJar(type: Jar) {
-    classifier 'sources'
-    from sourceSets.main.allSource
-}
-
-test {
-    // if the tests needs more than this there's a memory leak.
-    maxHeapSize = "512m"
-    reports {
-        junitXml.required = false
-        html.required = true
-    }
-}
-
-publishing {
-    publications {
-        maven(MavenPublication) {
-            from components.java
-            artifact tasks.sourcesJar
-            artifact rootProject.tasks.javadocJar
-        }
-    }
-}
-
-dependencies {
-<<<<<<< HEAD
-    api('io.vertx:vertx-core:4.3.8')
-    api('io.vertx:vertx-web:4.3.8')
-
-    implementation('io.dropwizard.metrics:metrics-jvm:4.2.16')
-    implementation('com.fasterxml.jackson.dataformat:jackson-dataformat-yaml:2.13.0')
-
-    implementation('io.vertx:vertx-hazelcast:4.3.8')
-    implementation('io.vertx:vertx-mongo-client:4.3.8')
-    implementation('io.vertx:vertx-dropwizard-metrics:4.3.8')
-=======
-    api('io.vertx:vertx-core:4.3.3')
-    api('io.vertx:vertx-web:4.3.3')
-
-    implementation('io.dropwizard.metrics:metrics-jvm:4.2.12')
-    implementation('com.fasterxml.jackson.dataformat:jackson-dataformat-yaml:2.13.2')
-
-    implementation('io.vertx:vertx-hazelcast:4.3.3')
-    implementation('io.vertx:vertx-mongo-client:4.3.3')
-    implementation('io.vertx:vertx-dropwizard-metrics:4.3.3')
->>>>>>> f72690f2
-
-    implementation('de.neuland-bfi:jade4j:1.3.2')
-    implementation('de.mkammerer:argon2-jvm:2.11')
-    implementation('org.fusesource.jansi:jansi:2.4.0')
-
-<<<<<<< HEAD
-    implementation('org.elasticsearch.client:elasticsearch-rest-high-level-client:7.17.9')
-=======
-    implementation('org.elasticsearch.client:elasticsearch-rest-high-level-client:7.17.6')
->>>>>>> f72690f2
-    implementation('com.googlecode.cqengine:cqengine:3.6.0')
-
-    /* keep these in sync with cqengine, used internally. */
-    implementation('com.esotericsoftware:kryo:5.2.0')
-
-    /* used to hide warnings about missing slf. */
-    implementation('org.slf4j:slf4j-api:2.0.1')
-    implementation('org.slf4j:slf4j-jdk14:2.0.0')
-    implementation('org.apache.logging.log4j:log4j-to-slf4j:2.19.0')
-    //implementation('org.slf4j:slf4j-simple:1.7.32')
-
-<<<<<<< HEAD
-    testImplementation 'io.vertx:vertx-unit:4.3.8'
-=======
-    testImplementation 'io.vertx:vertx-unit:4.3.3'
->>>>>>> f72690f2
-    testImplementation 'junit:junit:4.13.2'
-}
+publishToMavenLocal.dependsOn jar
+
+jar {
+    /*from {
+        (configurations.runtime).collect {
+            it.isDirectory() ? it : zipTree(it)
+        }
+    }*/
+    manifest {
+        attributes 'Implementation-Title': 'chili-core',
+                'Implementation-Version': project.version,
+                'Main-Class': 'com.codingchili.core.Launcher'
+    }
+}
+
+task sourcesJar(type: Jar) {
+    classifier 'sources'
+    from sourceSets.main.allSource
+}
+
+test {
+    // if the tests needs more than this there's a memory leak.
+    maxHeapSize = "512m"
+    reports {
+        junitXml.required = false
+        html.required = true
+    }
+}
+
+publishing {
+    publications {
+        maven(MavenPublication) {
+            from components.java
+            artifact tasks.sourcesJar
+            artifact rootProject.tasks.javadocJar
+        }
+    }
+}
+
+dependencies {
+    api('io.vertx:vertx-core:4.3.8')
+    api('io.vertx:vertx-web:4.3.8')
+
+    implementation('io.dropwizard.metrics:metrics-jvm:4.2.16')
+    implementation('com.fasterxml.jackson.dataformat:jackson-dataformat-yaml:2.13.0')
+
+    implementation('io.vertx:vertx-hazelcast:4.3.8')
+    implementation('io.vertx:vertx-mongo-client:4.3.8')
+    implementation('io.vertx:vertx-dropwizard-metrics:4.3.8')
+
+    implementation('de.neuland-bfi:jade4j:1.3.2')
+    implementation('de.mkammerer:argon2-jvm:2.11')
+    implementation('org.fusesource.jansi:jansi:2.4.0')
+
+    implementation('org.elasticsearch.client:elasticsearch-rest-high-level-client:7.17.9')
+    implementation('com.googlecode.cqengine:cqengine:3.6.0')
+
+    /* keep these in sync with cqengine, used internally. */
+    implementation('com.esotericsoftware:kryo:5.2.0')
+
+    /* used to hide warnings about missing slf. */
+    implementation('org.slf4j:slf4j-api:2.0.1')
+    implementation('org.slf4j:slf4j-jdk14:2.0.0')
+    implementation('org.apache.logging.log4j:log4j-to-slf4j:2.19.0')
+    //implementation('org.slf4j:slf4j-simple:1.7.32')
+
+    testImplementation 'io.vertx:vertx-unit:4.3.8'
+    testImplementation 'junit:junit:4.13.2'
+}