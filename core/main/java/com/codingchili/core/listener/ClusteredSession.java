package com.codingchili.core.listener;

import com.codingchili.core.protocol.Serializer;
import io.vertx.core.Future;
import io.vertx.core.eventbus.DeliveryOptions;
import io.vertx.core.json.JsonObject;

import java.util.Map;

/**
 * A clustered session that can be used to write directly to a listener at the
 * edge of the cluster.
 */
class ClusteredSession implements Session {
    private JsonObject data = new JsonObject();
    private DeliveryOptions delivery = new DeliveryOptions();
    private SessionFactory<ClusteredSession> sessionFactory;

<<<<<<< HEAD
    public ClusteredSession() {
    }
=======
    public ClusteredSession() {}
>>>>>>> 7fb84ea2

    public ClusteredSession(SessionFactory<ClusteredSession> factory, String source, String connection) {
        this.sessionFactory = factory;

        setData(new JsonObject()
                .put(SOURCE, source)
                .put(CONNECTION, connection).getMap());
        update();
    }

    @Override
    public Future<Boolean> isActive() {
        return sessionFactory.isActive(this);
    }

    @Override
    public Future<Void> destroy() {
        return sessionFactory.destroy(this);
    }

    @Override
    public String source() {
        return data.getString(SOURCE);
    }

    @Override
    public String connection() {
        return data.getString(CONNECTION);
    }

    @Override
    public JsonObject data() {
        return data;
    }

    @Override
    public Future<Void> update() {
        return sessionFactory.update(this);
    }

    @Override
    public void write(Object object) {
        sessionFactory.context().bus().send(source(), Serializer.json(object), delivery);
    }

    @Override
    public String id() {
        return connection() + "@" + source();
    }

    /**
     * Getter to support serialization.
     * @return json object as map.
     */
    public Map<String, Object> getData() {
        return data.getMap();
    }

    /**
     * setter to support serialiation.
     *
     * @param data the data to set for the session.
     */
    public void setData(Map<String, Object> data) {
        this.data = new JsonObject(data);
        delivery = new DeliveryOptions()
                .addHeader(SOURCE, source())
                .addHeader(CONNECTION, connection());
    }

    public void setSessionFactory(SessionFactory<ClusteredSession> factory) {
        this.sessionFactory = factory;
    }

    @Override
    public int hashCode() {
        return id().hashCode();
    }

    @Override
    public boolean equals(Object obj) {
        return compareTo(obj) == 0;
    }
}
<|MERGE_RESOLUTION|>--- conflicted
+++ resolved
@@ -1,108 +1,103 @@
-package com.codingchili.core.listener;
-
-import com.codingchili.core.protocol.Serializer;
-import io.vertx.core.Future;
-import io.vertx.core.eventbus.DeliveryOptions;
-import io.vertx.core.json.JsonObject;
-
-import java.util.Map;
-
-/**
- * A clustered session that can be used to write directly to a listener at the
- * edge of the cluster.
- */
-class ClusteredSession implements Session {
-    private JsonObject data = new JsonObject();
-    private DeliveryOptions delivery = new DeliveryOptions();
-    private SessionFactory<ClusteredSession> sessionFactory;
-
-<<<<<<< HEAD
-    public ClusteredSession() {
-    }
-=======
-    public ClusteredSession() {}
->>>>>>> 7fb84ea2
-
-    public ClusteredSession(SessionFactory<ClusteredSession> factory, String source, String connection) {
-        this.sessionFactory = factory;
-
-        setData(new JsonObject()
-                .put(SOURCE, source)
-                .put(CONNECTION, connection).getMap());
-        update();
-    }
-
-    @Override
-    public Future<Boolean> isActive() {
-        return sessionFactory.isActive(this);
-    }
-
-    @Override
-    public Future<Void> destroy() {
-        return sessionFactory.destroy(this);
-    }
-
-    @Override
-    public String source() {
-        return data.getString(SOURCE);
-    }
-
-    @Override
-    public String connection() {
-        return data.getString(CONNECTION);
-    }
-
-    @Override
-    public JsonObject data() {
-        return data;
-    }
-
-    @Override
-    public Future<Void> update() {
-        return sessionFactory.update(this);
-    }
-
-    @Override
-    public void write(Object object) {
-        sessionFactory.context().bus().send(source(), Serializer.json(object), delivery);
-    }
-
-    @Override
-    public String id() {
-        return connection() + "@" + source();
-    }
-
-    /**
-     * Getter to support serialization.
-     * @return json object as map.
-     */
-    public Map<String, Object> getData() {
-        return data.getMap();
-    }
-
-    /**
-     * setter to support serialiation.
-     *
-     * @param data the data to set for the session.
-     */
-    public void setData(Map<String, Object> data) {
-        this.data = new JsonObject(data);
-        delivery = new DeliveryOptions()
-                .addHeader(SOURCE, source())
-                .addHeader(CONNECTION, connection());
-    }
-
-    public void setSessionFactory(SessionFactory<ClusteredSession> factory) {
-        this.sessionFactory = factory;
-    }
-
-    @Override
-    public int hashCode() {
-        return id().hashCode();
-    }
-
-    @Override
-    public boolean equals(Object obj) {
-        return compareTo(obj) == 0;
-    }
-}
+package com.codingchili.core.listener;
+
+import com.codingchili.core.protocol.Serializer;
+import io.vertx.core.Future;
+import io.vertx.core.eventbus.DeliveryOptions;
+import io.vertx.core.json.JsonObject;
+
+import java.util.Map;
+
+/**
+ * A clustered session that can be used to write directly to a listener at the
+ * edge of the cluster.
+ */
+class ClusteredSession implements Session {
+    private JsonObject data = new JsonObject();
+    private DeliveryOptions delivery = new DeliveryOptions();
+    private SessionFactory<ClusteredSession> sessionFactory;
+
+    public ClusteredSession() {}
+
+    public ClusteredSession(SessionFactory<ClusteredSession> factory, String source, String connection) {
+        this.sessionFactory = factory;
+
+        setData(new JsonObject()
+                .put(SOURCE, source)
+                .put(CONNECTION, connection).getMap());
+        update();
+    }
+
+    @Override
+    public Future<Boolean> isActive() {
+        return sessionFactory.isActive(this);
+    }
+
+    @Override
+    public Future<Void> destroy() {
+        return sessionFactory.destroy(this);
+    }
+
+    @Override
+    public String source() {
+        return data.getString(SOURCE);
+    }
+
+    @Override
+    public String connection() {
+        return data.getString(CONNECTION);
+    }
+
+    @Override
+    public JsonObject data() {
+        return data;
+    }
+
+    @Override
+    public Future<Void> update() {
+        return sessionFactory.update(this);
+    }
+
+    @Override
+    public void write(Object object) {
+        sessionFactory.context().bus().send(source(), Serializer.json(object), delivery);
+    }
+
+    @Override
+    public String id() {
+        return connection() + "@" + source();
+    }
+
+    /**
+     * Getter to support serialization.
+     * @return json object as map.
+     */
+    public Map<String, Object> getData() {
+        return data.getMap();
+    }
+
+    /**
+     * setter to support serialiation.
+     *
+     * @param data the data to set for the session.
+     */
+    public void setData(Map<String, Object> data) {
+        this.data = new JsonObject(data);
+        delivery = new DeliveryOptions()
+                .addHeader(SOURCE, source())
+                .addHeader(CONNECTION, connection());
+    }
+
+    public void setSessionFactory(SessionFactory<ClusteredSession> factory) {
+        this.sessionFactory = factory;
+    }
+
+    @Override
+    public int hashCode() {
+        return id().hashCode();
+    }
+
+    @Override
+    public boolean equals(Object obj) {
+        return compareTo(obj) == 0;
+    }
+}