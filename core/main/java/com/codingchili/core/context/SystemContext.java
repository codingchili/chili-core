package com.codingchili.core.context;

import java.util.*;
import java.util.concurrent.CountDownLatch;
import java.util.function.Supplier;

import java.lang.reflect.InvocationTargetException;

import com.codingchili.core.configuration.CoreStrings;
import com.codingchili.core.configuration.system.SystemSettings;
import com.codingchili.core.files.Configurations;
import com.codingchili.core.listener.*;
import com.codingchili.core.listener.transport.ClusterListener;
import com.codingchili.core.logging.ConsoleLogger;
import com.codingchili.core.logging.Level;
import com.codingchili.core.logging.Logger;

import io.vertx.core.*;
import io.vertx.core.eventbus.EventBus;
import io.vertx.core.json.JsonObject;
import io.vertx.ext.dropwizard.MetricsService;

import static com.codingchili.core.configuration.CoreStrings.*;


/**
 * @author Robin Duda
 *         <p>
 *         Implementation of the CoreContext, each context gets its own worker pool.
 */
public class SystemContext implements CoreContext {
    private Map<String, List<String>> deployments = new HashMap<>();
    private WorkerExecutor executor;
    private ConsoleLogger console;
    protected Vertx vertx;

    protected SystemContext(CoreContext context) {
        this(context.vertx());
    }

    public SystemContext(Vertx vertx) {
        this.vertx = vertx;
        this.console = new ConsoleLogger(this);
        initialize();
    }

    private void initialize() {
        executor = vertx.createSharedWorkerExecutor("systemcontext", system().getWorkerPoolSize());

        MetricsService metrics = MetricsService.create(vertx);
        periodic(this::getMetricTimer, CoreStrings.LOG_METRICS, handler -> {
            if (system().isMetrics()) {
                JsonObject json = metrics.getMetricsSnapshot(vertx);
                this.onMetricsSnapshot(json);
            }
        });
    }

    private int getMetricTimer() {
        return system().getMetricRate();
    }

    protected void onMetricsSnapshot(JsonObject json) {
        if (json != null) {
            console.log(json);
        }
    }

    @Override
    public EventBus bus() {
        return vertx.eventBus();
    }

    @Override
    public SystemSettings system() {
        return Configurations.system();
    }

    @Override
    public void periodic(TimerSource timeout, String name, Handler<Long> handler) {
        final int initial = timeout.getMS();

        vertx.setPeriodic(timeout.getMS(), event -> {
            if (timeout.getMS() != initial) {
                vertx.cancelTimer(event);

                if (timeout.getMS() > 0) {
                    periodic(timeout, name, handler);
                }
                logger().onTimerSourceChanged(name, initial, timeout.getMS());
            }
            handler.handle(event);
        });
    }

    @Override
    public long timer(long ms, Handler<Long> handler) {
        return vertx.setTimer(ms, handler);
    }

    @Override
    public void cancel(long timer) {
        vertx.cancelTimer(timer);
    }

    @Override
    public void deploy(String target, Handler<AsyncResult<String>> done) {
<<<<<<< HEAD
        try {
            Object deployment = Class.forName(target).getConstructor().<Object>newInstance();
=======
        Supplier<Object> deployment = () -> {
            try {
                return Class.forName(target).<Object>newInstance();
            } catch (InstantiationException | IllegalAccessException | ClassNotFoundException e) {
                throw new CoreRuntimeException(e.getMessage());
            }
        };
>>>>>>> 1f73cd50

        if (deployment.get() instanceof CoreHandler) {
            handler(() -> (CoreHandler) deployment.get(), done);
        } else if (deployment.get() instanceof CoreListener) {
            listener(() -> {
                CoreListener listener = (CoreListener) deployment.get();
                listener.handler(new BusForwarder(this, target));
                listener.settings(ListenerSettings::new);
<<<<<<< HEAD
                listener(listener, done);
            } else if (deployment instanceof CoreService) {
                service((CoreService) deployment, done);
            } else if (deployment instanceof Verticle) {
                vertx.deployVerticle((Verticle) deployment, done);
            }

        } catch (NoSuchMethodException | InvocationTargetException | ClassNotFoundException |
                InstantiationException | IllegalAccessException e) {
            throw new RuntimeException(e);
=======
                return listener;
            }, done);
        } else if (deployment.get() instanceof CoreService) {
            service(() -> (CoreService) deployment.get(), done);
        } else if (deployment.get() instanceof Verticle) {
            deployN(target, done);
        } else {
            done.handle(Future.failedFuture(getUnsupportedDeployment(target)));
>>>>>>> 1f73cd50
        }
    }

    private void deployN(String verticle, Handler<AsyncResult<String>> done) {
        vertx.deployVerticle(verticle,
                new DeploymentOptions().setInstances(system().getHandlers()), done);
    }

    @Override
    public void handler(Supplier<CoreHandler> handler, Handler<AsyncResult<String>> done) {
        deployN(() -> new ClusterListener()
                .settings(ListenerSettings::new)
                .handler(handler.get()), done);
    }

    @Override
    public void listener(Supplier<CoreListener> listener, Handler<AsyncResult<String>> done) {
        deployN(listener::get, done);
    }

    @Override
    public void service(Supplier<CoreService> service, Handler<AsyncResult<String>> done) {
        deployN(service::get, done);
    }

    private void deployN(Supplier<CoreDeployment> supplier, Handler<AsyncResult<String>> done) {
        CoreDeployment deployment = supplier.get();
        CountDownLatch latch = new CountDownLatch(getHandlerCount(deployment));
        String deploymentId = UUID.randomUUID().toString();
        List<String> completed = new ArrayList<>();
        int toDeploy = getHandlerCount(deployment);

        for (int i = 0; i < getHandlerCount(deployment); i++) {
            vertx.deployVerticle(new CoreVerticle(deployment, this), deployed -> {
                if (deployed.succeeded()) {
                    completed.add(deployed.result());
                    latch.countDown();
                    if (latch.getCount() == 0) {
                        done.handle(Future.succeededFuture(deploymentId));
                        deployments.put(deploymentId, completed);
                    }
                } else {
                    done.handle(Future.failedFuture(deployed.cause()));
                }
            });
            if (i < getHandlerCount(deployment) - 1)
                deployment = supplier.get();
        }
    }

    private int getHandlerCount(CoreDeployment deployable) {
        if (deployable instanceof DeploymentAware) {
            return ((DeploymentAware) deployable).instances();
        } else if (deployable instanceof CoreListener) {
            return system().getListeners();
        } else if (deployable instanceof CoreService) {
            return system().getServices();
        } else {
            return system().getHandlers();
        }
    }

    @Override
    public void stop(String deploymentId) {
        if (deployments.containsKey(deploymentId)) {
            deployments.get(deploymentId).forEach(vertx::undeploy);
        } else {
            vertx.undeploy(deploymentId);
        }
    }

    @Override
    public <T> void blocking(Handler<Future<T>> sync, Handler<AsyncResult<T>> result) {
        blocking(sync, false, result);
    }

    @Override
    public <T> void blocking(Handler<Future<T>> sync, boolean ordered, Handler<AsyncResult<T>> result) {
        executor.executeBlocking(sync, ordered, result);
    }

    @Override
    public String name() {
        return getClass().getSimpleName();
    }

    @Override
    public Logger logger() {
        if (system().isConsoleLogging()) {
            return console.setEnabled(true);
        } else {
            return console.setEnabled(false);
        }
    }

    @Override
    public Vertx vertx() {
        return vertx;
    }

    @Override
    public String node() {
        return ID_SYSTEM;
    }

    protected JsonObject event(String event) {
        return event(event, Level.INFO);
    }

    protected JsonObject event(String event, Level level) {
        return logger().event(event, level);
    }
}<|MERGE_RESOLUTION|>--- conflicted
+++ resolved
@@ -3,8 +3,6 @@
 import java.util.*;
 import java.util.concurrent.CountDownLatch;
 import java.util.function.Supplier;
-
-import java.lang.reflect.InvocationTargetException;
 
 import com.codingchili.core.configuration.CoreStrings;
 import com.codingchili.core.configuration.system.SystemSettings;
@@ -105,10 +103,6 @@
 
     @Override
     public void deploy(String target, Handler<AsyncResult<String>> done) {
-<<<<<<< HEAD
-        try {
-            Object deployment = Class.forName(target).getConstructor().<Object>newInstance();
-=======
         Supplier<Object> deployment = () -> {
             try {
                 return Class.forName(target).<Object>newInstance();
@@ -116,7 +110,6 @@
                 throw new CoreRuntimeException(e.getMessage());
             }
         };
->>>>>>> 1f73cd50
 
         if (deployment.get() instanceof CoreHandler) {
             handler(() -> (CoreHandler) deployment.get(), done);
@@ -125,18 +118,6 @@
                 CoreListener listener = (CoreListener) deployment.get();
                 listener.handler(new BusForwarder(this, target));
                 listener.settings(ListenerSettings::new);
-<<<<<<< HEAD
-                listener(listener, done);
-            } else if (deployment instanceof CoreService) {
-                service((CoreService) deployment, done);
-            } else if (deployment instanceof Verticle) {
-                vertx.deployVerticle((Verticle) deployment, done);
-            }
-
-        } catch (NoSuchMethodException | InvocationTargetException | ClassNotFoundException |
-                InstantiationException | IllegalAccessException e) {
-            throw new RuntimeException(e);
-=======
                 return listener;
             }, done);
         } else if (deployment.get() instanceof CoreService) {
@@ -145,7 +126,6 @@
             deployN(target, done);
         } else {
             done.handle(Future.failedFuture(getUnsupportedDeployment(target)));
->>>>>>> 1f73cd50
         }
     }
 
