--- conflicted
+++ resolved
@@ -22,20 +22,17 @@
 import java.util.concurrent.locks.*;
 import java.util.function.Consumer;
 
-<<<<<<< HEAD
 import com.codingchili.core.context.SystemContext;
 
 import static com.codingchili.realm.instance.context.LoopFactory.readLocked;
 import static com.codingchili.realm.instance.context.LoopFactory.writeLocked;
-=======
->>>>>>> a8dd192a
 import static com.codingchili.realm.instance.model.events.SpawnEvent.SpawnType.DESPAWN;
 
 /**
  * @author Robin Duda
  */
 public class GameContext {
-    private Map<EventType, Map<Integer, EventProtocol<Event>>> listeners = new ConcurrentHashMap<>();
+    private Map<EventType, Map<Integer, EventProtocol>> listeners = new ConcurrentHashMap<>();
     private Map<Integer, Entity> entities = new ConcurrentHashMap<>();
     private Queue<Runnable> queue = new ConcurrentLinkedQueue<>();
     private AtomicBoolean closed = new AtomicBoolean(false);
@@ -54,9 +51,8 @@
     }
 
     private void tick(Long timer) {
-        instance.blocking(block -> {
+        // instance.blocking(block -> {
 
-<<<<<<< HEAD
         // todo: if the last tick is not completed yet skip this tick, and log it.
 
         Runnable runnable;
@@ -84,31 +80,11 @@
             }
         }
         //      });
-=======
-            Runnable runnable;
-            while ((runnable = queue.poll()) != null) {
-                runnable.run();
-            }
+    }
 
-            grid.update(entities.values());
-
-            tickers.forEach(ticker -> {
-                if (currentTick % ticker.getTick() == 0) {
-                    ticker.run();
-                }
-            });
-            block.complete();
-        }, (done) -> {
-            if (closed.get()) {
-                instance.cancel(timer);
-            } else {
-                currentTick++;
-                if (currentTick == Long.MAX_VALUE) {
-                    currentTick = 0L;
-                }
-            }
-        });
->>>>>>> a8dd192a
+    public GameContext runLater(Runnable runnable) {
+        queue.add(runnable);
+        return this;
     }
 
     public Grid getGrid() {
@@ -148,8 +124,8 @@
         listeners.forEach((key, value) -> value.remove(entity.getId()));
     }
 
-    public EventProtocol<Event> subscribe(Entity entity) {
-        EventProtocol<Event> protocol = new EventProtocol<>(entity);
+    public EventProtocol subscribe(Entity entity) {
+        EventProtocol protocol = new EventProtocol(entity);
 
         protocol.available().stream()
                 .map(EventType::valueOf)
@@ -162,11 +138,7 @@
     }
 
     public void publishEvent(Event event) {
-<<<<<<< HEAD
-        Map<Integer, EventProtocol<Event>> scoped = listeners.computeIfAbsent(event.getType(), (key) -> new ConcurrentHashMap<>());
-=======
-        Map<Integer, EventProtocol<Event>> scoped = listeners.computeIfAbsent(event.getType(), (key) -> new HashMap<>());
->>>>>>> a8dd192a
+        Map<Integer, EventProtocol> scoped = listeners.computeIfAbsent(event.getType(), (key) -> new ConcurrentHashMap<>());
         String type = event.getType().toString();
 
         switch (event.getBroadcast()) {
@@ -199,7 +171,7 @@
             game.addEntity(new ListeningPerson(game));
         }
 
-       /* System.out.println("BEGIN");
+        System.out.println("BEGIN");
         long time = System.currentTimeMillis();
        /* for (int i = 0; i < 100000; i++) {
             game.tick(0L);
@@ -208,7 +180,7 @@
                 System.out.println(i);
         }*/
         System.out.println("END: " + (System.currentTimeMillis() - time) + "ms.");
-        System.out.println(ListeningPerson.called);*/
+        System.out.println(ListeningPerson.called);
 
         //  System.exit(0);
 
