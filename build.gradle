apply plugin: 'java'
apply plugin: 'idea'

<<<<<<< HEAD
project.version = "1.0.15-SNAPSHOT"
=======
project.version = "1.0.16-SNAPSHOT"
>>>>>>> 25a12626
project.group = 'com.github.codingchili.chili-core'

subprojects {
    apply plugin: 'java'
    apply plugin: 'maven'
    apply plugin: 'idea'

    version = rootProject.version
    group = rootProject.group

    sourceCompatibility = 1.8
    targetCompatibility = 1.8

    tasks.withType(JavaCompile) {
        options.encoding = 'UTF-8'
    }

    sourceSets {
        main {
            java {
                srcDir 'main/java'
            }
            resources {
                srcDir 'main/resources'
            }
        }
        test {
            java {
                srcDir 'test/java'
            }
            resources {
                srcDir 'test/resources'
            }
        }
    }

    repositories {
        maven { url 'http://repo.maven.apache.org/maven2' }
    }

    test {
        testLogging {
            exceptionFormat "full"
        }
        reports.html.enabled = false
    }
}

task archivePrototype(type: Zip, dependsOn: subprojects.jar) {
    baseName = 'prototype'
    from fileTree('prototype')

    from (project('core').jar) {
        into 'lib'
    }

    from (project('common').jar) {
        into 'lib'
    }

    from (project('services').subprojects.jar) {
        into 'lib'
    }
}

task prototype(type: JavaExec, dependsOn: subprojects.classes) {
    workingDir = 'prototype'
    main = 'com.codingchili.core.Launcher'

    if (project.hasProperty('exec')) {
        args += exec
    }

    subprojects.each {
        classpath += it.sourceSets.main.runtimeClasspath
    }
}

task alljavadoc(type: Javadoc) {
    source subprojects.collect { it.sourceSets.main.allJava }
    classpath = files(subprojects.collect { it.sourceSets.main.compileClasspath })
}

task javadocJar(type: Jar, dependsOn: alljavadoc) {
    classifier = 'javadoc'
    from alljavadoc.destinationDir
}

task testReport(type: TestReport, dependsOn: 'build') {
    destinationDir = file("$buildDir/reports/allTests")
    reportOn subprojects*.test
}

task archiveTestReport(type: Zip, dependsOn: testReport) {
    baseName = 'testreport'
    from fileTree(file("$buildDir/reports/allTests"))
}

javadoc.dependsOn javadocJar

artifacts {
    archives javadocJar
}<|MERGE_RESOLUTION|>--- conflicted
+++ resolved
@@ -1,111 +1,107 @@
-apply plugin: 'java'
-apply plugin: 'idea'
-
-<<<<<<< HEAD
-project.version = "1.0.15-SNAPSHOT"
-=======
-project.version = "1.0.16-SNAPSHOT"
->>>>>>> 25a12626
-project.group = 'com.github.codingchili.chili-core'
-
-subprojects {
-    apply plugin: 'java'
-    apply plugin: 'maven'
-    apply plugin: 'idea'
-
-    version = rootProject.version
-    group = rootProject.group
-
-    sourceCompatibility = 1.8
-    targetCompatibility = 1.8
-
-    tasks.withType(JavaCompile) {
-        options.encoding = 'UTF-8'
-    }
-
-    sourceSets {
-        main {
-            java {
-                srcDir 'main/java'
-            }
-            resources {
-                srcDir 'main/resources'
-            }
-        }
-        test {
-            java {
-                srcDir 'test/java'
-            }
-            resources {
-                srcDir 'test/resources'
-            }
-        }
-    }
-
-    repositories {
-        maven { url 'http://repo.maven.apache.org/maven2' }
-    }
-
-    test {
-        testLogging {
-            exceptionFormat "full"
-        }
-        reports.html.enabled = false
-    }
-}
-
-task archivePrototype(type: Zip, dependsOn: subprojects.jar) {
-    baseName = 'prototype'
-    from fileTree('prototype')
-
-    from (project('core').jar) {
-        into 'lib'
-    }
-
-    from (project('common').jar) {
-        into 'lib'
-    }
-
-    from (project('services').subprojects.jar) {
-        into 'lib'
-    }
-}
-
-task prototype(type: JavaExec, dependsOn: subprojects.classes) {
-    workingDir = 'prototype'
-    main = 'com.codingchili.core.Launcher'
-
-    if (project.hasProperty('exec')) {
-        args += exec
-    }
-
-    subprojects.each {
-        classpath += it.sourceSets.main.runtimeClasspath
-    }
-}
-
-task alljavadoc(type: Javadoc) {
-    source subprojects.collect { it.sourceSets.main.allJava }
-    classpath = files(subprojects.collect { it.sourceSets.main.compileClasspath })
-}
-
-task javadocJar(type: Jar, dependsOn: alljavadoc) {
-    classifier = 'javadoc'
-    from alljavadoc.destinationDir
-}
-
-task testReport(type: TestReport, dependsOn: 'build') {
-    destinationDir = file("$buildDir/reports/allTests")
-    reportOn subprojects*.test
-}
-
-task archiveTestReport(type: Zip, dependsOn: testReport) {
-    baseName = 'testreport'
-    from fileTree(file("$buildDir/reports/allTests"))
-}
-
-javadoc.dependsOn javadocJar
-
-artifacts {
-    archives javadocJar
+apply plugin: 'java'
+apply plugin: 'idea'
+
+project.version = "1.0.16-SNAPSHOT"
+project.group = 'com.github.codingchili.chili-core'
+
+subprojects {
+    apply plugin: 'java'
+    apply plugin: 'maven'
+    apply plugin: 'idea'
+
+    version = rootProject.version
+    group = rootProject.group
+
+    sourceCompatibility = 1.8
+    targetCompatibility = 1.8
+
+    tasks.withType(JavaCompile) {
+        options.encoding = 'UTF-8'
+    }
+
+    sourceSets {
+        main {
+            java {
+                srcDir 'main/java'
+            }
+            resources {
+                srcDir 'main/resources'
+            }
+        }
+        test {
+            java {
+                srcDir 'test/java'
+            }
+            resources {
+                srcDir 'test/resources'
+            }
+        }
+    }
+
+    repositories {
+        maven { url 'http://repo.maven.apache.org/maven2' }
+    }
+
+    test {
+        testLogging {
+            exceptionFormat "full"
+        }
+        reports.html.enabled = false
+    }
+}
+
+task archivePrototype(type: Zip, dependsOn: subprojects.jar) {
+    baseName = 'prototype'
+    from fileTree('prototype')
+
+    from (project('core').jar) {
+        into 'lib'
+    }
+
+    from (project('common').jar) {
+        into 'lib'
+    }
+
+    from (project('services').subprojects.jar) {
+        into 'lib'
+    }
+}
+
+task prototype(type: JavaExec, dependsOn: subprojects.classes) {
+    workingDir = 'prototype'
+    main = 'com.codingchili.core.Launcher'
+
+    if (project.hasProperty('exec')) {
+        args += exec
+    }
+
+    subprojects.each {
+        classpath += it.sourceSets.main.runtimeClasspath
+    }
+}
+
+task alljavadoc(type: Javadoc) {
+    source subprojects.collect { it.sourceSets.main.allJava }
+    classpath = files(subprojects.collect { it.sourceSets.main.compileClasspath })
+}
+
+task javadocJar(type: Jar, dependsOn: alljavadoc) {
+    classifier = 'javadoc'
+    from alljavadoc.destinationDir
+}
+
+task testReport(type: TestReport, dependsOn: 'build') {
+    destinationDir = file("$buildDir/reports/allTests")
+    reportOn subprojects*.test
+}
+
+task archiveTestReport(type: Zip, dependsOn: testReport) {
+    baseName = 'testreport'
+    from fileTree(file("$buildDir/reports/allTests"))
+}
+
+javadoc.dependsOn javadocJar
+
+artifacts {
+    archives javadocJar
 }